--- conflicted
+++ resolved
@@ -253,11 +253,7 @@
       }
     }
 
-<<<<<<< HEAD
-    Null => todo!(),
-=======
-    // TODO: Following keys are not encoded.
-    BackTab | Null => (),
+    Null => (),
     CapsLock => (),
     ScrollLock => (),
     NumLock => (),
@@ -267,7 +263,6 @@
     KeypadBegin => (),
     Media(_) => (),
     Modifier(_) => (),
->>>>>>> 026c6188
   };
 
   Ok(buf)
